--- conflicted
+++ resolved
@@ -39,14 +39,10 @@
 		OutputStream: os.Stdout,
 		ErrorStream:  os.Stderr,
 		Randomness:   rand.Reader,
-<<<<<<< HEAD
-		Variables:    variables,
-=======
 		Variables: map[string]string{
 			"FLARGS_VERSION":         "v0.1.0",
 			"FLARGS_EXE_ENVIRONMENT": "CLI",
 		},
->>>>>>> 0fd5dc19
 	}
 	return &env
 }
@@ -61,13 +57,8 @@
 		ErrorStream:  new(bytes.Buffer),
 		Randomness:   randomnessProvider,
 		Variables: map[string]string{
-<<<<<<< HEAD
-			"FLARGS_VERSION":         "v0.1.1",
-			"FLARGS_EXE_ENVIRONMENT": "testing",
-=======
 			"FLARGS_VERSION":         "v0.1.0",
 			"FLARGS_EXE_ENVIRONMENT": "TESTING",
->>>>>>> 0fd5dc19
 		},
 	}
 	return &env
